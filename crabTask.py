import datetime
import json
import os
import re
import shutil
import sys

if __name__ == "__main__":
  file_dir = os.path.dirname(os.path.abspath(__file__))
  sys.path.append(os.path.dirname(file_dir))
  __package__ = 'RunKit'

from .crabTaskStatus import CrabTaskStatus, Status, JobStatus, LogEntryParser, StatusOnScheduler
from .sh_tools import ShCallError, sh_call

class Task:
  _taskCfgProperties = [
    'cmsswPython', 'params', 'splitting', 'unitsPerJob', 'scriptExe', 'outputFiles', 'filesToTransfer', 'site',
    'crabOutput', 'localCrabOutput', 'lumiMask', 'maxMemory', 'numCores', 'inputDBS', 'allowNonValid',
    'vomsGroup', 'vomsRole', 'blacklist', 'whitelist', 'whitelistFinalRecovery', 'dryrun', 'finalOutput',
    'maxResubmitCount', 'maxRecoveryCount', 'targetOutputFileSize', 'ignoreFiles', 'postProcessingDoneFlag',
    'ignoreLocality'
  ]

  _taskCfgPrivateProperties = [
    'name', 'inputDataset', 'recoveryIndex', 'taskIds', 'lastJobStatusUpdate',
  ]

  inputLumiMaskJsonName = 'inputLumis'
  crabOperationTimeout = 10 * 60
  dasOperationTimeout = 10 * 60

  def __init__(self):
    self.taskStatus = CrabTaskStatus()
    self.workArea = ''
    self.cfgPath = ''
    self.statusPath = ''
    self.name = ''
    self.inputDataset = ''
    self.cmsswPython = ''
    self.params = {}
    self.splitting = ''
    self.unitsPerJob = -1
    self.scriptExe = ''
    self.outputFiles = []
    self.filesToTransfer = []
    self.site = ''
    self.crabOutput = ''
    self.localCrabOutput = ''
    self.lumiMask = ''
    self.maxMemory = -1
    self.numCores = -1
    self.inputDBS = ''
    self.allowNonValid = False
    self.vomsGroup = ''
    self.vomsRole = ''
    self.blacklist = []
    self.whitelist = []
    self.whitelistFinalRecovery = []
    self.ignoreLocality = False
    self.dryrun = False
    self.recoveryIndex = 0
    self.maxResubmitCount = 0
    self.maxRecoveryCount = 0
    self.finalOutput = ''
    self.targetOutputFileSize = 0
    self.ignoreFiles = []
    self.postProcessingDoneFlag = ''
    self.jobInputFiles = None
    self.datasetFiles = None
    self.fileRunLumi = None
    self.fileRepresentativeRunLumi = None
    self.taskIds = {}
    self.lastJobStatusUpdate = -1.

  def checkConfigurationValidity(self):
    def check(cond, prop):
      if not cond:
        raise RuntimeError(f'{self.name}: Configuration error: {prop} is not correctly set.')
    def check_len(prop):
      check(len(getattr(self, prop)) > 0, prop)

    for prop in [ 'cmsswPython', 'splitting', 'outputFiles', 'site', 'crabOutput', 'localCrabOutput', 'inputDBS',
                  'finalOutput', 'name', 'inputDataset' ]:
      check_len(prop)
    check(self.unitsPerJob > 0, 'unitsPerJob')
    check(self.maxMemory > 0, 'maxMemory')
    check(self.numCores > 0, 'numCores')

  def _setFromCfg(self, pName, cfg, add=False):
    if pName in cfg:
      pType = type(getattr(self, pName))
      pValue = cfg[pName]
      if pType == float and type(pValue) == int:
        pValue = float(pValue)
      if pType != type(pValue):
        raise RuntimeError(f'{self.name}: inconsistent config type for "{pName}". cfg value = "{pValue}"')
      if add:
        if pType == list:
          x = list(set(getattr(self, pName) + pValue))
          setattr(self, pName, x)
        elif pType == dict:
          getattr(self, pName).update(pValue)
        else:
          setattr(self, pName, pValue)
      else:
        setattr(self, pName, pValue)

  def saveCfg(self):
    cfg = { }
    for pName in Task._taskCfgPrivateProperties:
      cfg[pName] = getattr(self, pName)
    for pName in Task._taskCfgProperties:
      cfg[pName] = getattr(self, pName)
    with open(self.cfgPath, 'w') as f:
      json.dump(cfg, f, indent=2)

  def saveStatus(self):
    with open(self.statusPath, 'w') as f:
      f.write(self.taskStatus.to_json())

  def requestName(self, recoveryIndex=None):
    name = self.name
    if recoveryIndex is None:
      recoveryIndex = self.recoveryIndex
    if recoveryIndex > 0:
      name += f'_recovery_{recoveryIndex}'
    return name

  def getParams(self):
    return [ f'{key}={value}' for key,value in self.params.items() ]

  def getUnitsPerJob(self):
    if self.recoveryIndex > 0:
      return 1
    return self.unitsPerJob

  def getSplitting(self):
    if self.recoveryIndex > 0:
      return 'FileBased'
    return self.splitting

  def getLumiMask(self):
    if self.recoveryIndex > 0:
      return os.path.join(self.workArea, f'{Task.inputLumiMaskJsonName}_{self.recoveryIndex}.json')
    return self.lumiMask

  def getMaxMemory(self):
    if self.recoveryIndex == self.maxRecoveryCount:
      return max(self.maxMemory, 4000)
    return self.maxMemory

  def getWhiteList(self):
    if self.recoveryIndex == self.maxRecoveryCount:
      return self.whitelistFinalRecovery
    return self.whitelist

  def getBlackList(self):
    return self.blacklist

  def getIgnoreLocality(self):
    if self.recoveryIndex == self.maxRecoveryCount:
      return True
    return self.ignoreLocality


  def getLocalJobArea(self, recoveryIndex=None):
    localArea = os.path.join(self.crabArea(recoveryIndex), 'local')
    if not os.path.exists(localArea):
      print(f'{self.name}: Preparing local job area ...')
      sh_call(['crab', 'preparelocal', '-d', self.crabArea(recoveryIndex), f'--destdir={localArea}'],
              catch_stdout=True, timeout=Task.crabOperationTimeout)
    if not os.path.exists(localArea):
      raise RuntimeError(f'{self.name}: unable to prepare local job area')
    return localArea

  def getJobInputFilesTxtPath(self, recoveryIndex=None):
    localJobArea = self.getLocalJobArea(recoveryIndex)
    inputFilesPath = os.path.join(localJobArea, 'job_input_files')
    if not os.path.exists(inputFilesPath):
      os.mkdir(inputFilesPath)
    if len(os.listdir(inputFilesPath)) == 0:
      inputFilesTar = os.path.join(localJobArea, 'input_files.tar.gz')
      sh_call(['tar', 'xf', inputFilesTar, '-C', inputFilesPath], catch_stdout=True, catch_stderr=True)
    return inputFilesPath

  def getJobInputFiles(self, recoveryIndex=None):
    if recoveryIndex is None:
      recoveryIndex = self.recoveryIndex
    if recoveryIndex == self.recoveryIndex and self.jobInputFiles is not None:
      return self.jobInputFiles
    jsonPath = os.path.join(self.crabArea(recoveryIndex), 'job_input_files.json')
    if not os.path.exists(jsonPath):
      txtPath = self.getJobInputFilesTxtPath(recoveryIndex)
      jobInputFiles = {}
      for fileName in os.listdir(txtPath):
        jobIdMatch = re.match(r'^job_input_file_list_(.*)\.txt$', fileName)
        if jobIdMatch is None:
          raise RuntimeError(f'Unable to extract job id from "{jobIdMatch}"')
        jobId = jobIdMatch.group(1)
        with open(os.path.join(txtPath, fileName), 'r') as f:
          jobInputFiles[jobId] = json.load(f)
      with open(jsonPath, 'w') as f:
        json.dump(jobInputFiles, f, indent=2)
    else:
      with open(jsonPath, 'r') as f:
        jobInputFiles = json.load(f)
    if recoveryIndex == self.recoveryIndex:
      self.jobInputFiles = jobInputFiles
    return jobInputFiles

  def getDatasetFiles(self):
    if self.datasetFiles is None:
      datasetFilesPath = os.path.join(self.workArea, 'dataset_files.json')
      fileRunLumiPath = os.path.join(self.workArea, 'file_run_lumi.json')
      if os.path.exists(datasetFilesPath):
        with open(datasetFilesPath, 'r') as f:
          self.datasetFiles = set(json.load(f))
      else:
        if os.path.exists(fileRunLumiPath):
          self.datasetFiles = set(self.getFileRunLumi().keys())
        else:
          print(f'{self.name}: Gathering dataset files ...')
          _,output,_ = sh_call(['dasgoclient', '--query', f'file dataset={self.inputDataset}'],
                               catch_stdout=True, split='\n', timeout=Task.dasOperationTimeout)
          self.datasetFiles = set()
          for file in output:
            file = file.strip()
            if len(file) > 0:
              self.datasetFiles.add(file)
        with open(datasetFilesPath, 'w') as f:
          json.dump(list(self.datasetFiles), f, indent=2)
      if len(self.datasetFiles) == 0:
        raise RuntimeError(f'{self.name}: empty dataset {self.inputDataset}')
    return self.datasetFiles

  def getFileRunLumi(self):
    if self.fileRunLumi is None:
      fileRunLumiPath = os.path.join(self.workArea, 'file_run_lumi.json')
      cmdBase = ['dasgoclient', '--query']
      allRuns = f'file,run,lumi dataset={self.inputDataset}'

      def getDasInfo(cmd):
        _,output,_ = sh_call(cmd, catch_stdout=True, split='\n', timeout=Task.dasOperationTimeout)
        descs = []
        for desc in output:
          desc = desc.strip()
          if len(desc) > 0:
            split_desc = desc.split(' ')
            if len(split_desc) != 3:
              raise RuntimeError(f'Bad file,run,lumi format in "{desc}"')
            descs.append([split_desc[0], json.loads(split_desc[1]), json.loads(split_desc[2])])
        return descs

      if not os.path.exists(fileRunLumiPath):
        print(f'{self.name}: Gathering file->(run,lumi) correspondance ...')
        self.fileRunLumi = {}
        for file, runs, lumis in getDasInfo(cmdBase + [allRuns]):
          if type(lumis) != list:
            raise RuntimeError(f'Unexpected lumis type for "{file}"')
          if type(runs) == int or len(runs) == 1:
            run = runs if type(runs) == int else runs[0]
            self.fileRunLumi[file] = { run: lumis }
          elif len(runs) == 0:
            raise RuntimeError(f'Empty runs for {file}.')
          else:
            self.fileRunLumi[file] = { }
            for run in runs:
              runRequest = allRuns + f' run={run}'
              for runFile, runRuns, runLumis in getDasInfo(cmdBase + [runRequest]):
                if runFile == file:
                  self.fileRunLumi[file][run] = runLumis
                  break
        with open(fileRunLumiPath, 'w') as f:
          json.dump(self.fileRunLumi, f, indent=2)
      else:
        with open(fileRunLumiPath, 'r') as f:
          self.fileRunLumi = json.load(f)
    return self.fileRunLumi

  def getFileRepresentativeRunLumi(self):
    if self.fileRepresentativeRunLumi is None:
      fileRunLumi = self.getFileRunLumi()
      self.fileRepresentativeRunLumi = {}
      for file, fileRuns in fileRunLumi.items():
        def hasOverlaps(run, lumi):
          for otherFile, otherFileRuns in fileRunLumi.items():
            if otherFile != file and run in otherFileRuns and lumi in otherFileRuns[run]:
              return True
          return False
        def findFirstRepresentative():
          for fileRun, runLumis in fileRuns.items():
            for runLumi in runLumis:
              if not hasOverlaps(fileRun, runLumi):
                return (fileRun, runLumi)
          raise RuntimeError(f"Unable to find representative (run, lumi) for {file}")
        self.fileRepresentativeRunLumi[file] = findFirstRepresentative()
    return self.fileRepresentativeRunLumi

  def getRepresentativeLumiMask(self, files):
    lumiMask = {}
    repRunLumi = self.getFileRepresentativeRunLumi()
    for file in files:
      if file not in repRunLumi:
        raise RuntimeError(f'{self.name}: cannot find representative run-lumi for "{file}"')
      run, lumi = repRunLumi[file]
      run = str(run)
      if run not in lumiMask:
        lumiMask[run] = []
      lumiMask[run].append([lumi, lumi])
    return lumiMask

  def selectJobIds(self, jobStatus, invert=False, recoveryIndex=None):
    jobIds = []
    for jobId, status in self.getTaskStatus(recoveryIndex).get_job_status().items():
      if (status == jobStatus and not invert) or (status != jobStatus and invert):
        jobIds.append(jobId)
    return jobIds

  def getTimeSinceLastJobStatusUpdate(self):
    if self.lastJobStatusUpdate <= 0:
      return -1
    now = datetime.datetime.now()
    t = datetime.datetime.fromtimestamp(self.lastJobStatusUpdate)
    return (now - t).total_seconds() / (60 * 60)

  def getTaskStatus(self, recoveryIndex=None):
    if recoveryIndex is None:
      recoveryIndex = self.recoveryIndex
    if recoveryIndex == self.recoveryIndex:
      return self.taskStatus
    statusPath = os.path.join(self.workArea, f'status_{recoveryIndex}.json')
    with open(statusPath, 'r') as f:
      return CrabTaskStatus.from_json(f.read())

  def getTaskId(self, recoveryIndex=None):
    if recoveryIndex is None:
      recoveryIndex = self.recoveryIndex
    if recoveryIndex not in self.taskIds:
      if recoveryIndex != self.recoveryIndex:
        statusPath = os.path.join(self.workArea, f'status_{recoveryIndex}.json')
        with open(statusPath, 'r') as f:
          taskStatus = CrabTaskStatus.from_json(f.read())
      else:
        taskStatus = self.taskStatus
      self.taskIds[recoveryIndex] = taskStatus.task_id()
      self.saveCfg()
    return self.taskIds[recoveryIndex]

  def getTaskOutputPath(self, recoveryIndex=None):
    if recoveryIndex is None:
      recoveryIndex = self.recoveryIndex
    datasetParts = [ s for s in self.inputDataset.split('/') if len(s) > 0 ]
    datasetName = datasetParts[0]
    outputBase = os.path.join(self.localCrabOutput, datasetName)
    return os.path.join(outputBase, 'crab_' + self.requestName(recoveryIndex=recoveryIndex),
                        self.getTaskId(recoveryIndex=recoveryIndex))

  def findOutputFile(self, taskOutput, jobId, outputIndex):
    outputName, outputExt = os.path.splitext(self.outputFiles[outputIndex])
    fileName = f'{outputName}_{jobId}{outputExt}'
    outputFiles = []
    for root, dirs, files in os.walk(taskOutput):
      for file in files:
        if file == fileName:
          filePath = os.path.join(root, file)
          outputFiles.append(filePath)
    if len(outputFiles) == 0:
      raise RuntimeError(f'{self.name}: unable to find output for jobId={jobId} outputName={outputName}' + \
                         f' in {taskOutput}')
    if len(outputFiles) > 1:
      raise RuntimeError(f'{self.name}: duplicated outputs for jobId={jobId} outputName={outputName}' + \
                         f' in {taskOutput}: ' + ' '.join(outputFiles))
    return outputFiles[0]

  def getPostProcessList(self, outputIndex):
    outputFile = self.outputFiles[outputIndex]
    outputName = os.path.splitext(outputFile)[0]
    return os.path.join(self.workArea, f'postProcessList_{outputName}.txt')

  def preparePostProcessList(self, outputIndex):
    listFile = self.getPostProcessList(outputIndex)
    if not os.path.exists(listFile):
      allFiles = self.getDatasetFiles()
      processedFiles = set()
      outputFiles = []
      for recoveryIndex in range(self.recoveryIndex + 1):
        taskOutput = self.getTaskOutputPath(recoveryIndex=recoveryIndex)
        jobIds = self.selectJobIds(JobStatus.finished, recoveryIndex=recoveryIndex)
        jobFilesDict = { job : files for job, files in self.getJobInputFiles(recoveryIndex).items() if job in jobIds }
        for jobId, files in jobFilesDict.items():
          if len(processedFiles.intersection(files)) == 0:
            outputFile = self.findOutputFile(taskOutput, jobId, outputIndex)
            outputFiles.append(outputFile)
            processedFiles.update(files)
      missingFiles = list(allFiles - processedFiles - set(self.ignoreFiles))
      if len(missingFiles) > 0:
        raise RuntimeError(f'{self.name}: missing outputs for following input files: ' + ' '.join(missingFiles))
      with open(listFile, 'w') as f:
        for file in outputFiles:
          f.write(file + '\n')

  def preparePostProcessLists(self):
    for outputIndex in range(len(self.outputFiles)):
      self.preparePostProcessList(outputIndex)

  def getFinalOutput(self):
    return os.path.join(self.finalOutput, self.name)

  def postProcessOutputs(self):
    haddnanoEx_path = os.path.join(os.path.dirname(__file__), 'haddnanoEx.py')
    for outputIndex in range(len(self.outputFiles)):
      outputName = self.outputFiles[outputIndex]
      outputNameBase, outputExt = os.path.splitext(outputName)
      cmd = [ 'python3', '-u', haddnanoEx_path, '--output-dir', self.getFinalOutput(),
              '--output-name', outputName, '--target-size', str(self.targetOutputFileSize),
              '--file-list', self.getPostProcessList(outputIndex) ]
      _, output, _ = sh_call(cmd, catch_stdout=True, catch_stderr=True, print_output=True, verbose=1)
      with open(os.path.join(self.workArea, f'postProcessing_{outputNameBase}.log'), 'w') as f:
        f.write(output)
    self.taskStatus.status = Status.PostProcessingFinished
    self.saveStatus()

  def getPostProcessingDoneFlagFile(self):
    if len(self.postProcessingDoneFlag) == 0:
      raise RuntimeError(f'{self.name}: the post-processing file-flag is not set.')
    return os.path.join(self.workArea, self.postProcessingDoneFlag)

  def hasFailedJobs(self):
    return JobStatus.failed in self.taskStatus.job_stat

  def crabArea(self, recoveryIndex=None):
    return os.path.join(self.workArea, 'crab_' + self.requestName(recoveryIndex))

  def lastCrabStatusLog(self):
    return os.path.join(self.workArea, 'lastCrabStatus.txt')

  def submit(self):
    crabSubmitPath = os.path.join(os.path.dirname(__file__), 'crabSubmit.py')
    if self.recoveryIndex == 0:
      print(f'{self.name}: submitting ...')
    try:
      sh_call(['python3', crabSubmitPath, self.workArea], timeout=Task.crabOperationTimeout)
      self.taskStatus.status = Status.Submitted
      self.saveStatus()
    except ShCallError as e:
      crabArea = self.crabArea()
      if os.path.exists(crabArea):
        shutil.rmtree(crabArea)
      raise e

  def updateStatus(self):
    returncode, output, err = sh_call(['crab', 'status', '--json', '-d', self.crabArea()],
<<<<<<< HEAD
                                      catch_stdout=True, split='\n', timeout=Task.crabOperationTimeout)
=======
                                      catch_stdout=True, split='\n')
    oldTaskStatus = self.taskStatus
>>>>>>> 469cb28e
    self.taskStatus = LogEntryParser.Parse(output)
    self.saveStatus()
    with open(self.lastCrabStatusLog(), 'w') as f:
      f.write('\n'.join(output))
    self.getTaskId()
    if self.taskStatus.status_on_scheduler in [StatusOnScheduler.SUBMITTED, StatusOnScheduler.COMPLETED]:
      self.getJobInputFiles()
    now = datetime.datetime.now()
    hasUpdates = self.lastJobStatusUpdate <= 0
    if not hasUpdates:
      jobStatus = self.taskStatus.get_job_status()
      oldJobStatus = oldTaskStatus.get_job_status()
      if len(jobStatus) != len(oldJobStatus):
        hasUpdates = True
      else:
        for jobId, status in self.taskStatus.get_job_status().items():
          if jobId not in oldJobStatus or status != oldJobStatus[jobId]:
            hasUpdates = True
            break
    if hasUpdates:
      self.lastJobStatusUpdate = now.timestamp()
      self.saveCfg()

  def resubmit(self):
    retries = self.taskStatus.get_detailed_job_stat('Retries', JobStatus.failed)
    if len(retries) == 0:
      return False
    min_retries = min(retries.items(), key=lambda x: x[1])
    max_retries = max(retries.items(), key=lambda x: x[1])
    if min_retries[1] >= self.maxResubmitCount:
      return False

    report_str = f'{self.name}: resubmitting {len(retries)} failed jobs.'
    if min_retries[1] == max_retries[1]:
      report_str += f' All failed jobs have previous retries attempts = {min_retries[1]}.'
    else:
      report_str += f' Job {min_retries[0]}/{max_retries[0]} has min/max previous retries attempts'
      report_str += f' = {min_retries[1]}/{max_retries[1]}.'
    report_str += f' The max number of allowed attempts = {self.maxResubmitCount}.'
    print(report_str)
    sh_call(['crab', 'resubmit', '-d', self.crabArea()], catch_stdout=True, timeout=Task.crabOperationTimeout)
    self.taskStatus.status = Status.InProgress
    self.saveStatus()
    return True

  def recover(self):
    filesToProcess = self.getFilesToProcess()
    if len(filesToProcess) == 0:
      print(f'{self.name}: no recovery is needed. All files have been processed.')
      self.taskStatus.status = Status.CrabFinished
      self.saveStatus()
      return True

    if self.recoveryIndex < self.maxRecoveryCount:
      jobIds = self.selectJobIds(JobStatus.finished, invert=True)
      lumiMask = self.getRepresentativeLumiMask(filesToProcess)
      msg = f'{self.name}: creating a recovery task. Attempt {self.recoveryIndex + 1}/{self.maxRecoveryCount}.'
      msg += '\nUnfinished job ids: ' + ', '.join(jobIds)
      msg += '\nFiles to process: ' + ', '.join(filesToProcess)
      msg += '\nRepresentative lumi mask: ' + json.dumps(lumiMask)
      print(msg)
      n_lumi = sum([ len(x) for _, x in lumiMask.items()])
      if n_lumi != len(filesToProcess):
        raise RuntimeError(f"{self.name}: number of representative lumi sections != number of files to process.")
      shutil.copy(self.statusPath, os.path.join(self.workArea, f'status_{self.recoveryIndex}.json'))
      self.recoveryIndex += 1
      self.jobInputFiles = None
      self.lastJobStatusUpdate = -1.
      with open(self.getLumiMask(), 'w') as f:
        json.dump(lumiMask, f)
      self.saveCfg()
      try:
        self.submit()
      except ShCallError as e:
        self.recoveryIndex -= 1
        self.saveCfg()
        raise e
      return True
    else:
      self.taskStatus.status = Status.Failed
      self.saveStatus()
      return False

  def recoverLocal(self):
    print(f'{self.name}: local recovery is not implemented.')
    self.taskStatus.status = Status.Failed
    self.saveStatus()
    return False

  def kill(self):
<<<<<<< HEAD
    sh_call(['crab', 'kill', '-d', self.crabArea()], timeout=Task.crabOperationTimeout)
=======
    self.getJobInputFiles()
    sh_call(['crab', 'kill', '-d', self.crabArea()])
>>>>>>> 469cb28e

  def getFilesToProcess(self, lastRecoveryIndex=None, includeNotFinishedFromLastIteration=True):
    allFiles = self.getDatasetFiles()
    processedFiles = set()
    if lastRecoveryIndex is None:
      lastRecoveryIndex = self.recoveryIndex
    for recoveryIndex in range(lastRecoveryIndex + 1):
      if recoveryIndex != self.recoveryIndex or includeNotFinishedFromLastIteration:
        jobIds = self.selectJobIds(JobStatus.finished, recoveryIndex=recoveryIndex)
        jobFilesDict = { job : files for job, files in self.getJobInputFiles(recoveryIndex).items() if job in jobIds }
      else:
        jobFilesDict = self.getJobInputFiles(recoveryIndex)
      for key, files in jobFilesDict.items():
        if len(processedFiles.intersection(files)) == 0:
          processedFiles.update(files)
    return list(allFiles - processedFiles - set(self.ignoreFiles))

  def checkCompleteness(self, includeNotFinishedFromLastIteration=True):
    def file_set(d):
      all_files = set()
      for key, files in d.items():
        for file in files:
          if file in all_files:
            raise RuntimeError(f'Duplicated file entry "{file}"')
          all_files.add(file)
      return all_files

    filesToProcess = self.getFilesToProcess(includeNotFinishedFromLastIteration=includeNotFinishedFromLastIteration)
    if len(filesToProcess):
      print(f'{self.name}: task is not complete. The following files still needs to be processed: {filesToProcess}')
      return False

    processedFiles = set()

    for recoveryIndex in range(self.recoveryIndex + 1):
      jobFilesDict = self.getJobInputFiles(recoveryIndex)
      jobFiles = file_set(jobFilesDict)

      intersection = processedFiles.intersection(jobFiles)
      if len(intersection):
        print(f'{self.name}: Duplicated files for iteration {recoveryIndex}')
        print(f'Input files for iteration {recoveryIndex}: {jobFilesDict}')
        print(f'Files that have been already processed: {intersection}')
        return False

      jobIds = self.selectJobIds(JobStatus.finished, recoveryIndex=recoveryIndex)
      jobFilesDict = { job : files for job,files in self.getJobInputFiles(recoveryIndex).items() if job in jobIds }
      jobFiles = file_set(jobFilesDict)
      processedFiles.update(jobFilesDict)
    return True

  def updateConfig(self, mainCfg, taskCfg):
    taskName = self.name
    customTask = type(taskCfg[taskName]) == dict
    for pName in Task._taskCfgProperties:
      self._setFromCfg(pName, mainCfg, add=False)
      if 'config' in taskCfg:
        self._setFromCfg(pName, taskCfg['config'], add=True)
      if customTask:
        self._setFromCfg(pName, taskCfg[taskName], add=True)
    if customTask:
      inputDataset = taskCfg[taskName]['inputDataset']
    else:
      inputDataset = taskCfg[taskName]
    if inputDataset != self.inputDataset:
      raise RuntimeError(f'{self.name}: change of input dataset is not possible')

    self.saveCfg()

  def updateStatusFromFile(self, statusPath=None, not_exists_ok=True):
    if statusPath is None:
      statusPath = self.statusPath
    if os.path.exists(statusPath):
      with open(statusPath, 'r') as f:
        self.taskStatus = CrabTaskStatus.from_json(f.read())
      return True
    if not not_exists_ok:
      raise RuntimeError(f'{self.name}: Unable to update config from "{statusPath}".')

  @staticmethod
  def Load(workArea=None, mainWorkArea=None, taskName=None):
    task = Task()
    if (workArea is not None and (mainWorkArea is not None or taskName is not None)) \
        or (mainWorkArea is not None and taskName is None) or (workArea is None and mainWorkArea is None):
      raise RuntimeError("ambiguous Task.Load params")
    if workArea is not None:
      task.workArea = workArea
    else:
      task.name = taskName
      task.workArea = os.path.join(mainWorkArea, taskName)
    task.cfgPath = os.path.join(task.workArea, 'cfg.json')
    task.statusPath = os.path.join(task.workArea, 'status.json')
    with open(task.cfgPath, 'r') as f:
      cfg = json.load(f)
    for pName in Task._taskCfgPrivateProperties + Task._taskCfgProperties:
      task._setFromCfg(pName, cfg, add=False)
    task.updateStatusFromFile()
    return task

  @staticmethod
  def Create(mainWorkArea, mainCfg, taskCfg, taskName):
    task = Task()
    task.workArea = os.path.join(mainWorkArea, taskName)
    task.cfgPath = os.path.join(task.workArea, 'cfg.json')
    task.statusPath = os.path.join(task.workArea, 'status.json')
    if os.path.exists(task.workArea):
      raise RuntimeError(f'Task with name "{taskName}" already exists.')
    os.mkdir(task.workArea)
    customTask = type(taskCfg[taskName]) == dict
    for pName in Task._taskCfgProperties:
      task._setFromCfg(pName, mainCfg, add=False)
      if 'config' in taskCfg:
        task._setFromCfg(pName, taskCfg['config'], add=True)
      if customTask:
        task._setFromCfg(pName, taskCfg[taskName], add=True)
    task.taskStatus.status = Status.Defined
    if customTask:
      task.inputDataset = taskCfg[taskName]['inputDataset']
    else:
      task.inputDataset = taskCfg[taskName]
    task.name = taskName
    task.saveCfg()
    task.saveStatus()
    return task

if __name__ == "__main__":
  import sys

  workArea = sys.argv[1]
  task = Task.Load(workArea=workArea)

  # ok = "OK" if task.checkCompleteness(includeNotFinishedFromLastIteration=False) else "INCOMPLETE"
  # print(f'{task.name}: {ok}')
  # print(task.getAllOutputPaths())
  filesToProcess = task.getFilesToProcess()
  print(f'{task.name}: {len(filesToProcess)} {filesToProcess}')
  lumiMask = task.getRepresentativeLumiMask(filesToProcess)
  n_lumi = sum([ len(x) for _, x in lumiMask.items()])
  print(f'{task.name}: {n_lumi} {lumiMask}')<|MERGE_RESOLUTION|>--- conflicted
+++ resolved
@@ -451,12 +451,8 @@
 
   def updateStatus(self):
     returncode, output, err = sh_call(['crab', 'status', '--json', '-d', self.crabArea()],
-<<<<<<< HEAD
                                       catch_stdout=True, split='\n', timeout=Task.crabOperationTimeout)
-=======
-                                      catch_stdout=True, split='\n')
     oldTaskStatus = self.taskStatus
->>>>>>> 469cb28e
     self.taskStatus = LogEntryParser.Parse(output)
     self.saveStatus()
     with open(self.lastCrabStatusLog(), 'w') as f:
@@ -547,12 +543,8 @@
     return False
 
   def kill(self):
-<<<<<<< HEAD
+    self.getJobInputFiles()
     sh_call(['crab', 'kill', '-d', self.crabArea()], timeout=Task.crabOperationTimeout)
-=======
-    self.getJobInputFiles()
-    sh_call(['crab', 'kill', '-d', self.crabArea()])
->>>>>>> 469cb28e
 
   def getFilesToProcess(self, lastRecoveryIndex=None, includeNotFinishedFromLastIteration=True):
     allFiles = self.getDatasetFiles()
